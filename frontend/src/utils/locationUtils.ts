<<<<<<< HEAD
/**
 * Location Utilities - Simple and Clean
 * Uses the new locationDisplay service for consistent location handling
 */

import { getLocationName, getLocationNameSync, formatRoute, formatRouteSync } from './locationDisplay';

=======
import { getReadableLocationName as originalGetReadableLocationName } from './locationUtils';

/**
 * Enhanced location utilities with reverse geocoding
 */

>>>>>>> 6f392de3
export interface LocationData {
  latitude: number;
  longitude: number;
  address?: string;
  formattedAddress?: string;
  placeName?: string;
  city?: string;
  country?: string;
}

<<<<<<< HEAD
/**
 * Get readable location name from various input formats
 * @deprecated Use getLocationName from locationDisplay instead
 */
export async function getReadableLocationName(location: any): Promise<string> {
  return getLocationName(location);
}

/**
 * Get readable location name synchronously
 * @deprecated Use getLocationNameSync from locationDisplay instead
 */
export function getReadableLocationNameSync(location: any): string {
  return getLocationNameSync(location);
}

/**
 * Format route from two locations
 * @deprecated Use formatRoute from locationDisplay instead
 */
export async function formatRouteDeprecated(fromLocation: any, toLocation: any): Promise<string> {
  return formatRoute(fromLocation, toLocation);
}

/**
 * Format route synchronously
 * @deprecated Use formatRouteSync from locationDisplay instead
 */
export function formatRouteSyncDeprecated(fromLocation: any, toLocation: any): string {
  return formatRouteSync(fromLocation, toLocation);
}

/**
 * Clean location display - removes "Location (" prefix and ")" suffix
 * @deprecated Use getLocationNameSync from locationDisplay instead
 */
export function cleanLocationDisplay(location: any): string {
  return getLocationNameSync(location);
}

/**
 * Check if coordinates are valid
 */
export function isValidCoordinates(lat: number, lng: number): boolean {
  return (
    typeof lat === 'number' &&
    typeof lng === 'number' &&
    !isNaN(lat) &&
    !isNaN(lng) &&
    lat >= -90 &&
    lat <= 90 &&
    lng >= -180 &&
    lng <= 180
  );
}

/**
 * Parse coordinate string like "Location (-1.2921, 36.8219)"
 */
export function parseCoordinateString(coordinateStr: string): { lat: number; lng: number } | null {
  if (!coordinateStr) return null;

  // Handle "Location (-1.2921, 36.8219)" format
  const locationMatch = coordinateStr.match(/Location\s*\(([^,]+),\s*([^)]+)\)/);
  if (locationMatch) {
    const lat = parseFloat(locationMatch[1]);
    const lng = parseFloat(locationMatch[2]);
    if (isValidCoordinates(lat, lng)) {
      return { lat, lng };
    }
  }

  // Handle simple coordinate pairs like "-1.2921, 36.8219"
  const coordMatch = coordinateStr.match(/(-?\d+\.?\d*),\s*(-?\d+\.?\d*)/);
  if (coordMatch) {
    const lat = parseFloat(coordMatch[1]);
    const lng = parseFloat(coordMatch[2]);
    if (isValidCoordinates(lat, lng)) {
      return { lat, lng };
=======
// Cache for reverse geocoding results
const locationCache = new Map<string, LocationData>();

/**
 * Generate cache key for coordinates
 */
function getCacheKey(lat: number, lng: number): string {
  return `${lat.toFixed(4)},${lng.toFixed(4)}`;
}

/**
 * Check if coordinates are valid
 */
export function isValidCoordinates(lat: number, lng: number): boolean {
  return (
    typeof lat === 'number' &&
    typeof lng === 'number' &&
    !isNaN(lat) &&
    !isNaN(lng) &&
    lat >= -90 &&
    lat <= 90 &&
    lng >= -180 &&
    lng <= 180
  );
}

/**
 * Parse coordinate string like "Location (-1.2921, 36.8219)"
 */
export function parseCoordinateString(coordinateStr: string): { lat: number; lng: number } | null {
  if (!coordinateStr) return null;

  // Handle "Location (-1.2921, 36.8219)" format
  const locationMatch = coordinateStr.match(/Location\s*\(([^,]+),\s*([^)]+)\)/);
  if (locationMatch) {
    const lat = parseFloat(locationMatch[1]);
    const lng = parseFloat(locationMatch[2]);
    if (isValidCoordinates(lat, lng)) {
      return { lat, lng };
    }
  }

  // Handle simple coordinate pairs like "-1.2921, 36.8219"
  const coordMatch = coordinateStr.match(/(-?\d+\.?\d*),\s*(-?\d+\.?\d*)/);
  if (coordMatch) {
    const lat = parseFloat(coordMatch[1]);
    const lng = parseFloat(coordMatch[2]);
    if (isValidCoordinates(lat, lng)) {
      return { lat, lng };
    }
  }

  return null;
}

/**
 * Reverse geocode coordinates to get place name
 * This is a simplified version - in production, you'd use Google Maps API or similar
 */
export async function reverseGeocode(lat: number, lng: number): Promise<LocationData | null> {
  if (!isValidCoordinates(lat, lng)) {
    return null;
  }

  const cacheKey = getCacheKey(lat, lng);
  
  // Check cache first
  if (locationCache.has(cacheKey)) {
    return locationCache.get(cacheKey)!;
  }

  try {
    // For now, we'll use a simple approach
    // In production, you'd integrate with Google Maps Geocoding API or similar
    const locationData: LocationData = {
      latitude: lat,
      longitude: lng,
      address: `Location (${lat.toFixed(4)}, ${lng.toFixed(4)})`,
      formattedAddress: await getPlaceNameFromCoordinates(lat, lng),
      placeName: await getPlaceNameFromCoordinates(lat, lng),
    };

    // Cache the result
    locationCache.set(cacheKey, locationData);
    
    return locationData;
  } catch (error) {
    console.error('Reverse geocoding failed:', error);
    return {
      latitude: lat,
      longitude: lng,
      address: `Location (${lat.toFixed(4)}, ${lng.toFixed(4)})`,
      formattedAddress: `Location (${lat.toFixed(4)}, ${lng.toFixed(4)})`,
    };
  }
}

/**
 * Get place name from coordinates
 * Enhanced with more comprehensive location mapping
 */
async function getPlaceNameFromCoordinates(lat: number, lng: number): Promise<string> {
  // Check for invalid coordinates
  if (lat === 0 && lng === 0 || isNaN(lat) || isNaN(lng)) {
    return 'Unknown Location';
  }

  // Comprehensive known locations in Kenya
  const knownLocations = [
    // Nairobi and surrounding areas
    { lat: -1.2921, lng: 36.8219, name: 'Nairobi' },
    { lat: -1.2622, lng: 36.8059, name: 'Nairobi Area' },
    { lat: -1.1667, lng: 36.8333, name: 'Thika' },
    { lat: -1.0333, lng: 37.0833, name: 'Machakos' },
    { lat: -1.3000, lng: 36.8000, name: 'Nairobi CBD' },
    { lat: -1.3500, lng: 36.7500, name: 'Westlands' },
    { lat: -1.2500, lng: 36.8500, name: 'Eastleigh' },
    
    // Coastal region
    { lat: -4.0437, lng: 39.6682, name: 'Mombasa' },
    { lat: -4.0000, lng: 39.6000, name: 'Mombasa Area' },
    { lat: -3.2000, lng: 40.1000, name: 'Malindi' },
    { lat: -3.4000, lng: 39.9000, name: 'Kilifi' },
    
    // Western Kenya
    { lat: -0.0917, lng: 34.768, name: 'Kisumu' },
    { lat: -0.1000, lng: 34.8000, name: 'Kisumu Area' },
    { lat: 0.0236, lng: 37.9062, name: 'Nakuru' },
    { lat: 0.0000, lng: 37.9000, name: 'Nakuru Area' },
    { lat: -0.4167, lng: 36.9500, name: 'Nyeri' },
    { lat: -0.5167, lng: 35.2833, name: 'Kericho' },
    { lat: 0.1000, lng: 35.0000, name: 'Eldoret' },
    { lat: 0.3000, lng: 36.0000, name: 'Isiolo' },
    
    // Central Kenya
    { lat: -0.3000, lng: 36.1000, name: 'Nanyuki' },
    { lat: -0.2000, lng: 36.3000, name: 'Meru' },
    { lat: -0.5000, lng: 36.5000, name: 'Embu' },
    
    // Rift Valley
    { lat: 0.5000, lng: 35.5000, name: 'Kitale' },
    { lat: 0.8000, lng: 35.2000, name: 'Lodwar' },
    { lat: -0.8000, lng: 36.2000, name: 'Kitui' },
  ];

  // Check if coordinates match known locations (with tolerance)
  const tolerance = 0.15; // Increased tolerance for better matching
  for (const location of knownLocations) {
    if (
      Math.abs(lat - location.lat) < tolerance &&
      Math.abs(lng - location.lng) < tolerance
    ) {
      return location.name;
    }
  }

  // If coordinates are in Kenya (rough bounds), return generic location
  if (lat >= -4.8 && lat <= 5.5 && lng >= 33.9 && lng <= 41.9) {
    return 'Kenya Location';
  }

  // If no known location found, return formatted coordinates
  return `Location (${lat.toFixed(4)}, ${lng.toFixed(4)})`;
}

/**
 * Enhanced function to get readable location name
 */
export async function getReadableLocationName(location: any): Promise<string> {
  if (!location) return 'Unknown Location';

  // If it's already a readable string, return it
  if (typeof location === 'string') {
    // Check if it's a coordinate string
    const coords = parseCoordinateString(location);
    if (coords) {
      const locationData = await reverseGeocode(coords.lat, coords.lng);
      return locationData?.formattedAddress || location;
    }
    return location;
  }

  // If it's an object with coordinates
  if (typeof location === 'object') {
    // Check for address first
    if (location.address && typeof location.address === 'string') {
      const coords = parseCoordinateString(location.address);
      if (coords) {
        const locationData = await reverseGeocode(coords.lat, coords.lng);
        return locationData?.formattedAddress || location.address;
      }
      return location.address;
    }

    // Check for coordinates
    if (location.latitude && location.longitude) {
      const locationData = await reverseGeocode(location.latitude, location.longitude);
      return locationData?.formattedAddress || `Location (${location.latitude.toFixed(4)}, ${location.longitude.toFixed(4)})`;
    }

    // Check for other address fields
    if (location.formattedAddress) return location.formattedAddress;
    if (location.placeName) return location.placeName;
    if (location.city) return location.city;
  }

  return 'Unknown Location';
}

/**
 * Synchronous version for immediate display (uses cache)
 */
export function getReadableLocationNameSync(location: any): string {
  if (!location) return 'Unknown Location';

  // If it's already a readable string, return it
  if (typeof location === 'string') {
    // Check if it's a coordinate string
    const coords = parseCoordinateString(location);
    if (coords) {
      // Check for invalid coordinates
      if (coords.lat === 0 && coords.lng === 0 || isNaN(coords.lat) || isNaN(coords.lng)) {
        return 'Unknown Location';
      }
      const cacheKey = getCacheKey(coords.lat, coords.lng);
      const cached = locationCache.get(cacheKey);
      return cached?.formattedAddress || getLocationNameFromCoordsSync(coords.lat, coords.lng);
    }
    return location;
  }

  // If it's an object with coordinates
  if (typeof location === 'object') {
    // Check for address first
    if (location.address && typeof location.address === 'string') {
      const coords = parseCoordinateString(location.address);
      if (coords) {
        // Check for invalid coordinates
        if (coords.lat === 0 && coords.lng === 0 || isNaN(coords.lat) || isNaN(coords.lng)) {
          return 'Unknown Location';
        }
        const cacheKey = getCacheKey(coords.lat, coords.lng);
        const cached = locationCache.get(cacheKey);
        return cached?.formattedAddress || getLocationNameFromCoordsSync(coords.lat, coords.lng);
      }
      return location.address;
    }

    // Check for coordinates
    if (location.latitude !== undefined && location.longitude !== undefined) {
      // Check for invalid coordinates
      if (location.latitude === 0 && location.longitude === 0 || isNaN(location.latitude) || isNaN(location.longitude)) {
        return 'Unknown Location';
      }
      const cacheKey = getCacheKey(location.latitude, location.longitude);
      const cached = locationCache.get(cacheKey);
      return cached?.formattedAddress || getLocationNameFromCoordsSync(location.latitude, location.longitude);
>>>>>>> 6f392de3
    }

    // Check for other address fields
    if (location.formattedAddress) return location.formattedAddress;
    if (location.placeName) return location.placeName;
    if (location.city) return location.city;
  }

<<<<<<< HEAD
  return null;
}

/**
 * Check if string is a coordinate string
 */
export function isCoordinateString(str: string): boolean {
  if (!str || typeof str !== 'string') return false;
  const coordPattern = /^-?\d+\.?\d*,\s*-?\d+\.?\d*$/;
  return coordPattern.test(str.trim());
}

/**
 * Calculate distance between two coordinates using Haversine formula
 */
export function getDistanceBetweenLocations(
  location1: { latitude: number; longitude: number },
  location2: { latitude: number; longitude: number }
): number {
  const R = 6371; // Earth's radius in kilometers
  const dLat = (location2.latitude - location1.latitude) * Math.PI / 180;
  const dLon = (location2.longitude - location1.longitude) * Math.PI / 180;
  const a =
    Math.sin(dLat/2) * Math.sin(dLat/2) +
    Math.cos(location1.latitude * Math.PI / 180) * Math.cos(location2.latitude * Math.PI / 180) *
    Math.sin(dLon/2) * Math.sin(dLon/2);
  const c = 2 * Math.atan2(Math.sqrt(a), Math.sqrt(1-a));
  return R * c; // Distance in kilometers
}

// Re-export the main functions for convenience
export { getLocationName, getLocationNameSync, formatRoute, formatRouteSync };

/**
 * Format location for display - convenience function
 */
export function formatLocationForDisplay(location: any): string {
  if (!location) return 'Unknown Location';
  
  // If it's already a readable string, return it
  if (typeof location === 'string') {
    return location;
  }
  
  // If it's an object with an address field, use that
  if (typeof location === 'object' && location.address) {
    return location.address;
  }
  
  // If it's an object with coordinates, try to get a readable name
  if (typeof location === 'object' && location.latitude && location.longitude) {
    return getLocationNameSync(location);
  }
  
  // Fallback to the original function
  return getLocationNameSync(location);
}
=======
  return 'Unknown Location';
}

/**
 * Synchronous location name from coordinates
 */
function getLocationNameFromCoordsSync(lat: number, lng: number): string {
  // Check for invalid coordinates
  if (lat === 0 && lng === 0 || isNaN(lat) || isNaN(lng)) {
    return 'Unknown Location';
  }

  // Known locations in Kenya (same as async version)
  const knownLocations = [
    { lat: -1.2921, lng: 36.8219, name: 'Nairobi' },
    { lat: -1.2622, lng: 36.8059, name: 'Nairobi Area' },
    { lat: -1.1667, lng: 36.8333, name: 'Thika' },
    { lat: -1.0333, lng: 37.0833, name: 'Machakos' },
    { lat: -4.0437, lng: 39.6682, name: 'Mombasa' },
    { lat: -0.0917, lng: 34.768, name: 'Kisumu' },
    { lat: 0.0236, lng: 37.9062, name: 'Nakuru' },
    { lat: -0.4167, lng: 36.9500, name: 'Nyeri' },
    { lat: -0.5167, lng: 35.2833, name: 'Kericho' },
  ];

  // Check if coordinates match known locations
  const tolerance = 0.15;
  for (const location of knownLocations) {
    if (
      Math.abs(lat - location.lat) < tolerance &&
      Math.abs(lng - location.lng) < tolerance
    ) {
      return location.name;
    }
  }

  // If coordinates are in Kenya, return generic location
  if (lat >= -4.8 && lat <= 5.5 && lng >= 33.9 && lng <= 41.9) {
    return 'Kenya Location';
  }

  // Return formatted coordinates
  return `Location (${lat.toFixed(4)}, ${lng.toFixed(4)})`;
}

/**
 * Format route for display
 */
export function formatRoute(fromLocation: any, toLocation: any): string {
  const from = getReadableLocationNameSync(fromLocation);
  const to = getReadableLocationNameSync(toLocation);
  return `${from} → ${to}`;
}

/**
 * Clean location display (remove "Location (" prefix if present)
 */
export function cleanLocationDisplay(location: any): string {
  const locationStr = getReadableLocationNameSync(location);
  return locationStr.replace(/^Location\s*\([^)]+\)\s*/, '');
}

// Re-export original function for backward compatibility
export { originalGetReadableLocationName };
>>>>>>> 6f392de3
<|MERGE_RESOLUTION|>--- conflicted
+++ resolved
@@ -1,19 +1,8 @@
-<<<<<<< HEAD
-/**
- * Location Utilities - Simple and Clean
- * Uses the new locationDisplay service for consistent location handling
- */
-
-import { getLocationName, getLocationNameSync, formatRoute, formatRouteSync } from './locationDisplay';
-
-=======
-import { getReadableLocationName as originalGetReadableLocationName } from './locationUtils';
-
-/**
- * Enhanced location utilities with reverse geocoding
- */
-
->>>>>>> 6f392de3
+/**
+ * Location Utilities - Enhanced with reverse geocoding
+ * Uses comprehensive location mapping for Kenya
+ */
+
 export interface LocationData {
   latitude: number;
   longitude: number;
@@ -24,45 +13,14 @@
   country?: string;
 }
 
-<<<<<<< HEAD
-/**
- * Get readable location name from various input formats
- * @deprecated Use getLocationName from locationDisplay instead
- */
-export async function getReadableLocationName(location: any): Promise<string> {
-  return getLocationName(location);
-}
-
-/**
- * Get readable location name synchronously
- * @deprecated Use getLocationNameSync from locationDisplay instead
- */
-export function getReadableLocationNameSync(location: any): string {
-  return getLocationNameSync(location);
-}
-
-/**
- * Format route from two locations
- * @deprecated Use formatRoute from locationDisplay instead
- */
-export async function formatRouteDeprecated(fromLocation: any, toLocation: any): Promise<string> {
-  return formatRoute(fromLocation, toLocation);
-}
-
-/**
- * Format route synchronously
- * @deprecated Use formatRouteSync from locationDisplay instead
- */
-export function formatRouteSyncDeprecated(fromLocation: any, toLocation: any): string {
-  return formatRouteSync(fromLocation, toLocation);
-}
-
-/**
- * Clean location display - removes "Location (" prefix and ")" suffix
- * @deprecated Use getLocationNameSync from locationDisplay instead
- */
-export function cleanLocationDisplay(location: any): string {
-  return getLocationNameSync(location);
+// Cache for reverse geocoding results
+const locationCache = new Map<string, LocationData>();
+
+/**
+ * Generate cache key for coordinates
+ */
+function getCacheKey(lat: number, lng: number): string {
+  return `${lat.toFixed(4)},${lng.toFixed(4)}`;
 }
 
 /**
@@ -104,56 +62,6 @@
     const lng = parseFloat(coordMatch[2]);
     if (isValidCoordinates(lat, lng)) {
       return { lat, lng };
-=======
-// Cache for reverse geocoding results
-const locationCache = new Map<string, LocationData>();
-
-/**
- * Generate cache key for coordinates
- */
-function getCacheKey(lat: number, lng: number): string {
-  return `${lat.toFixed(4)},${lng.toFixed(4)}`;
-}
-
-/**
- * Check if coordinates are valid
- */
-export function isValidCoordinates(lat: number, lng: number): boolean {
-  return (
-    typeof lat === 'number' &&
-    typeof lng === 'number' &&
-    !isNaN(lat) &&
-    !isNaN(lng) &&
-    lat >= -90 &&
-    lat <= 90 &&
-    lng >= -180 &&
-    lng <= 180
-  );
-}
-
-/**
- * Parse coordinate string like "Location (-1.2921, 36.8219)"
- */
-export function parseCoordinateString(coordinateStr: string): { lat: number; lng: number } | null {
-  if (!coordinateStr) return null;
-
-  // Handle "Location (-1.2921, 36.8219)" format
-  const locationMatch = coordinateStr.match(/Location\s*\(([^,]+),\s*([^)]+)\)/);
-  if (locationMatch) {
-    const lat = parseFloat(locationMatch[1]);
-    const lng = parseFloat(locationMatch[2]);
-    if (isValidCoordinates(lat, lng)) {
-      return { lat, lng };
-    }
-  }
-
-  // Handle simple coordinate pairs like "-1.2921, 36.8219"
-  const coordMatch = coordinateStr.match(/(-?\d+\.?\d*),\s*(-?\d+\.?\d*)/);
-  if (coordMatch) {
-    const lat = parseFloat(coordMatch[1]);
-    const lng = parseFloat(coordMatch[2]);
-    if (isValidCoordinates(lat, lng)) {
-      return { lat, lng };
     }
   }
 
@@ -161,50 +69,35 @@
 }
 
 /**
- * Reverse geocode coordinates to get place name
- * This is a simplified version - in production, you'd use Google Maps API or similar
- */
-export async function reverseGeocode(lat: number, lng: number): Promise<LocationData | null> {
-  if (!isValidCoordinates(lat, lng)) {
-    return null;
-  }
-
-  const cacheKey = getCacheKey(lat, lng);
-  
-  // Check cache first
-  if (locationCache.has(cacheKey)) {
-    return locationCache.get(cacheKey)!;
-  }
-
-  try {
-    // For now, we'll use a simple approach
-    // In production, you'd integrate with Google Maps Geocoding API or similar
-    const locationData: LocationData = {
-      latitude: lat,
-      longitude: lng,
-      address: `Location (${lat.toFixed(4)}, ${lng.toFixed(4)})`,
-      formattedAddress: await getPlaceNameFromCoordinates(lat, lng),
-      placeName: await getPlaceNameFromCoordinates(lat, lng),
-    };
-
-    // Cache the result
-    locationCache.set(cacheKey, locationData);
-    
-    return locationData;
-  } catch (error) {
-    console.error('Reverse geocoding failed:', error);
-    return {
-      latitude: lat,
-      longitude: lng,
-      address: `Location (${lat.toFixed(4)}, ${lng.toFixed(4)})`,
-      formattedAddress: `Location (${lat.toFixed(4)}, ${lng.toFixed(4)})`,
-    };
-  }
+ * Check if string is a coordinate string
+ */
+export function isCoordinateString(str: string): boolean {
+  if (!str || typeof str !== 'string') return false;
+  const coordPattern = /^-?\d+\.?\d*,\s*-?\d+\.?\d*$/;
+  return coordPattern.test(str.trim());
+}
+
+/**
+ * Calculate distance between two coordinates using Haversine formula
+ */
+export function getDistanceBetweenLocations(
+  location1: { latitude: number; longitude: number },
+  location2: { latitude: number; longitude: number }
+): number {
+  const R = 6371; // Earth's radius in kilometers
+  const dLat = (location2.latitude - location1.latitude) * Math.PI / 180;
+  const dLon = (location2.longitude - location1.longitude) * Math.PI / 180;
+  const a =
+    Math.sin(dLat/2) * Math.sin(dLat/2) +
+    Math.cos(location1.latitude * Math.PI / 180) * Math.cos(location2.latitude * Math.PI / 180) *
+    Math.sin(dLon/2) * Math.sin(dLon/2);
+  const c = 2 * Math.atan2(Math.sqrt(a), Math.sqrt(1-a));
+  return R * c; // Distance in kilometers
 }
 
 /**
  * Get place name from coordinates
- * Enhanced with more comprehensive location mapping
+ * Enhanced with comprehensive location mapping for Kenya
  */
 async function getPlaceNameFromCoordinates(lat: number, lng: number): Promise<string> {
   // Check for invalid coordinates
@@ -268,6 +161,45 @@
 
   // If no known location found, return formatted coordinates
   return `Location (${lat.toFixed(4)}, ${lng.toFixed(4)})`;
+}
+
+/**
+ * Reverse geocode coordinates to get place name
+ */
+export async function reverseGeocode(lat: number, lng: number): Promise<LocationData | null> {
+  if (!isValidCoordinates(lat, lng)) {
+    return null;
+  }
+
+  const cacheKey = getCacheKey(lat, lng);
+  
+  // Check cache first
+  if (locationCache.has(cacheKey)) {
+    return locationCache.get(cacheKey)!;
+  }
+
+  try {
+    const locationData: LocationData = {
+      latitude: lat,
+      longitude: lng,
+      address: `Location (${lat.toFixed(4)}, ${lng.toFixed(4)})`,
+      formattedAddress: await getPlaceNameFromCoordinates(lat, lng),
+      placeName: await getPlaceNameFromCoordinates(lat, lng),
+    };
+
+    // Cache the result
+    locationCache.set(cacheKey, locationData);
+    
+    return locationData;
+  } catch (error) {
+    console.error('Reverse geocoding failed:', error);
+    return {
+      latitude: lat,
+      longitude: lng,
+      address: `Location (${lat.toFixed(4)}, ${lng.toFixed(4)})`,
+      formattedAddress: `Location (${lat.toFixed(4)}, ${lng.toFixed(4)})`,
+    };
+  }
 }
 
 /**
@@ -362,7 +294,6 @@
       const cacheKey = getCacheKey(location.latitude, location.longitude);
       const cached = locationCache.get(cacheKey);
       return cached?.formattedAddress || getLocationNameFromCoordsSync(location.latitude, location.longitude);
->>>>>>> 6f392de3
     }
 
     // Check for other address fields
@@ -371,65 +302,6 @@
     if (location.city) return location.city;
   }
 
-<<<<<<< HEAD
-  return null;
-}
-
-/**
- * Check if string is a coordinate string
- */
-export function isCoordinateString(str: string): boolean {
-  if (!str || typeof str !== 'string') return false;
-  const coordPattern = /^-?\d+\.?\d*,\s*-?\d+\.?\d*$/;
-  return coordPattern.test(str.trim());
-}
-
-/**
- * Calculate distance between two coordinates using Haversine formula
- */
-export function getDistanceBetweenLocations(
-  location1: { latitude: number; longitude: number },
-  location2: { latitude: number; longitude: number }
-): number {
-  const R = 6371; // Earth's radius in kilometers
-  const dLat = (location2.latitude - location1.latitude) * Math.PI / 180;
-  const dLon = (location2.longitude - location1.longitude) * Math.PI / 180;
-  const a =
-    Math.sin(dLat/2) * Math.sin(dLat/2) +
-    Math.cos(location1.latitude * Math.PI / 180) * Math.cos(location2.latitude * Math.PI / 180) *
-    Math.sin(dLon/2) * Math.sin(dLon/2);
-  const c = 2 * Math.atan2(Math.sqrt(a), Math.sqrt(1-a));
-  return R * c; // Distance in kilometers
-}
-
-// Re-export the main functions for convenience
-export { getLocationName, getLocationNameSync, formatRoute, formatRouteSync };
-
-/**
- * Format location for display - convenience function
- */
-export function formatLocationForDisplay(location: any): string {
-  if (!location) return 'Unknown Location';
-  
-  // If it's already a readable string, return it
-  if (typeof location === 'string') {
-    return location;
-  }
-  
-  // If it's an object with an address field, use that
-  if (typeof location === 'object' && location.address) {
-    return location.address;
-  }
-  
-  // If it's an object with coordinates, try to get a readable name
-  if (typeof location === 'object' && location.latitude && location.longitude) {
-    return getLocationNameSync(location);
-  }
-  
-  // Fallback to the original function
-  return getLocationNameSync(location);
-}
-=======
   return 'Unknown Location';
 }
 
@@ -492,6 +364,27 @@
   return locationStr.replace(/^Location\s*\([^)]+\)\s*/, '');
 }
 
-// Re-export original function for backward compatibility
-export { originalGetReadableLocationName };
->>>>>>> 6f392de3
+/**
+ * Format location for display - convenience function
+ */
+export function formatLocationForDisplay(location: any): string {
+  if (!location) return 'Unknown Location';
+  
+  // If it's already a readable string, return it
+  if (typeof location === 'string') {
+    return location;
+  }
+  
+  // If it's an object with an address field, use that
+  if (typeof location === 'object' && location.address) {
+    return location.address;
+  }
+  
+  // If it's an object with coordinates, try to get a readable name
+  if (typeof location === 'object' && location.latitude && location.longitude) {
+    return getReadableLocationNameSync(location);
+  }
+  
+  // Fallback to the original function
+  return getReadableLocationNameSync(location);
+}