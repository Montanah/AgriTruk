--- conflicted
+++ resolved
@@ -350,6 +350,7 @@
     name,
     phone,
     email,
+    email,
     role,
     location,
     userType,
@@ -378,6 +379,7 @@
     const updates = {
       name,
       phone,
+      email,
       email,
       role,
       location,
@@ -395,6 +397,17 @@
 
     const updatedUser = await User.update(uid, updates);
 
+    if (email || phone ) {
+      const updateFirebaseUser = {
+        email,
+        phoneNumber: phone,
+      };
+      try {
+        await admin.auth().updateUser(uid, updateFirebaseUser);
+      } catch (error) {
+        console.error("Firebase user update error:", error);
+      }
+    }
     if (email || phone ) {
       const updateFirebaseUser = {
         email,
@@ -924,20 +937,12 @@
     }
 
     // 🔹 Step 1: Check if email/phone already exists in Firestore
-<<<<<<< HEAD
     const existingUserDoc = await User.getByEmail(email);
-=======
-    const existingUserDoc = await User.getUserByEmail(email);
->>>>>>> 864b5381
     if (existingUserDoc) {
       return res.status(409).json({ message: "Email already registered" });
     }
 
-<<<<<<< HEAD
     const existingUserDocByPhone = await User.getByPhone(phone);
-=======
-    const existingUserDocByPhone = await User.getUserByPhone(phone);
->>>>>>> 864b5381
     if (existingUserDocByPhone) {
       return res.status(409).json({ message: "Phone already registered" });
     }
