--- conflicted
+++ resolved
@@ -656,14 +656,10 @@
       case 'broker':
         return await require('../models/User').get(userId);
       case 'user':
-<<<<<<< HEAD
       case 'client':
+      case 'Hr':
       case 'shipper':
       case 'business':
-=======
-      case 'Hr':
-      case 'shipper':
->>>>>>> f5c90559
         return await require('../models/User').get(userId);
       case 'transporter':
         return await require('../models/User').get(userId);
